--- conflicted
+++ resolved
@@ -982,7 +982,6 @@
     }
 
     {
-<<<<<<< HEAD
       queue_driver_type * rsh_driver = site_config_get_queue_driver( site_config , RSH_DRIVER_NAME );
       hash_type * host_list = hash_safe_cast( (void *) queue_driver_get_option( rsh_driver , RSH_HOSTLIST ) );
       hash_iter_type * iter = hash_iter_alloc( host_list );
@@ -990,15 +989,6 @@
         const char * host_name = hash_iter_get_next_key( iter );
         fprintf(stream , CONFIG_KEY_FORMAT      , RSH_HOST_KEY );
         fprintf(stream , "%s:%d\n"  , host_name , hash_get_int( host_list , host_name));
-=======
-      queue_driver_type * rsh_driver = site_config_get_queue_driver(site_config, RSH_DRIVER_NAME);
-      hash_type * host_list = queue_driver_get_option(rsh_driver, RSH_HOSTLIST);
-      hash_iter_type * iter = hash_iter_alloc(host_list);
-      while (!hash_iter_is_complete(iter)) {
-        const char * host_name = hash_iter_get_next_key(iter);
-        fprintf(stream, CONFIG_KEY_FORMAT, RSH_HOST_KEY);
-        fprintf(stream, "%s:%d\n", host_name, hash_get_int(host_list, host_name));
->>>>>>> 711f0605
       }
       hash_iter_free(iter);
     }
