--- conflicted
+++ resolved
@@ -426,16 +426,10 @@
   char * init_file = enkf_config_node_alloc_initfile( enkf_node->config , run_path , iens );
   bool loadOK = false;
   if (init_file) {
-<<<<<<< HEAD
-    loadOK = enkf_node->forward_load( enkf_node->data , init_file , NULL , NULL , 0 );
-    util_safe_free( init_file );
-  }
-=======
     FUNC_ASSERT(enkf_node->fload);
     loadOK = enkf_node->fload( enkf_node->data , init_file );
   }
   util_safe_free( init_file );
->>>>>>> b2b8021e
   return loadOK;
 }
 
