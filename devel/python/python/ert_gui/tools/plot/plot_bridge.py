--- conflicted
+++ resolved
@@ -44,22 +44,14 @@
             self.__web_page.mainFrame().evaluateJavaScript("setSize(%d,%d);" % (size.width(), size.height()))
             self.renderNow()
 
-<<<<<<< HEAD
-    def supportsPlotProperties(self, time=False, value=False, depth=False, histogram=False, pca=False):
-=======
-    def supportsPlotProperties(self, time=False, value=False, depth=False, index=False, histogram=False):
->>>>>>> 68dfda35
+    def supportsPlotProperties(self, time=False, value=False, depth=False, index=False, histogram=False, pca=False):
         time = str(time).lower()
         value = str(value).lower()
         depth = str(depth).lower()
         index = str(index).lower()
         histogram = str(histogram).lower()
-<<<<<<< HEAD
         pca = str(pca).lower()
-        return self.__web_page.mainFrame().evaluateJavaScript("supportsPlotProperties(%s,%s,%s,%s,%s);" % (time, value, depth, histogram, pca)).toBool()
-=======
-        return self.__web_page.mainFrame().evaluateJavaScript("supportsPlotProperties(%s,%s,%s,%s,%s);" % (time, value, depth, index, histogram)).toBool()
->>>>>>> 68dfda35
+        return self.__web_page.mainFrame().evaluateJavaScript("supportsPlotProperties(%s,%s,%s,%s,%s,%s);" % (time, value, depth, index, histogram, pca)).toBool()
 
     def setPlotData(self, data):
         self.__data = data
